--- conflicted
+++ resolved
@@ -23,30 +23,9 @@
 def generate_python_name(json_name, allow_multiple=False):
     python_name = re.sub("(.)([A-Z][a-z]+)", r"\1_\2", json_name)
     python_name = re.sub("([a-z0-9])([A-Z])", r"\1_\2", python_name).lower()
-<<<<<<< HEAD
     python_name = python_name.replace("-", "_").replace(".", "_").replace("+", "plus").replace("#", "sharp")
     if python_name[0] in number_names:  # Python variables can't start with a number
         python_name = number_names[python_name[0]] + python_name[1:]
-
-    # if (
-    #     allow_multiple
-    #     and python_name[-1] != "s"
-    #     and python_name[-3:] not in ("_of", "_by", "_in", "_to")
-    #     and not python_name.endswith("data")
-    # ):
-    #     if python_name in custom_multiple:
-    #         python_name = custom_multiple[python_name]
-    #     elif python_name.endswith("y"):
-    #         python_name = python_name[:-1] + "ies"
-    #     else:
-    #         python_name += "s"
-    # elif python_name in custom_singular:
-    #     python_name = custom_singular[python_name]
-    # if isinstance(python_name, list):
-    #     python_name.sort()
-=======
-    python_name = python_name.replace("-", "_")
->>>>>>> 3cc05e5d
     return python_name
 
 
@@ -133,7 +112,6 @@
             base_class = "EmbeddedMetadata"
         else:
             base_class = "LinkedMetadata"
-<<<<<<< HEAD
 
         def filter_value(value):
             if isinstance(value, str):
@@ -157,15 +135,6 @@
             name: instances[name] for name in sorted(instances)
         }
 
-        self.context = {
-            "docstring": self._schema_payload.get("description", "<description not available>"),
-            "base_class": base_class,
-            "preamble": "",  # todo: e.g. extra imports
-            "class_name": self._schema_payload["name"],
-            "openminds_type": openminds_type,
-            "schema_version": self.version,
-            "properties": [  # call this "properties"
-=======
         properties = []
         for iri, property in self._schema_payload["properties"].items():
             allow_multiple = property.get("type", "") == "array"
@@ -174,7 +143,6 @@
             else:
                 property_name = property['name']
             properties.append(
->>>>>>> 3cc05e5d
                 {
                     "name": generate_python_name(property_name),
                     "type": get_type(property),  # compress using JSON-LD context
@@ -196,7 +164,7 @@
             "base_class": base_class,
             "preamble": "",  # default value, may be updated below
             "class_name": self._schema_payload["name"],
-            "openminds_type": self._schema_payload["_type"],
+            "openminds_type": openminds_type,
             "schema_version": self.version,
             "properties": properties,
             "additional_methods": "",
