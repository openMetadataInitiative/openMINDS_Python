--- conflicted
+++ resolved
@@ -53,11 +53,7 @@
         for schema_identifier in conflicts:
             linked.remove(schema_identifier)
 
-<<<<<<< HEAD
-    # Step 4b - translate and build each openMINDS schema as JSON-Schema
-=======
-    # Step 3b - translate and build each openMINDS schema as a Python class
->>>>>>> 3cc05e5d
+    # Step 4b - translate and build each openMINDS schema as a Python class
     for schema_file_path in schemas_file_paths:
         module_path, class_name = PythonBuilder(
             schema_file_path, schema_loader.schemas_sources, instances=instances.get(schema_version, None)
